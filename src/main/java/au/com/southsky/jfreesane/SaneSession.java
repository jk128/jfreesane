package au.com.southsky.jfreesane;

import java.awt.Transparency;
import java.awt.color.ColorSpace;
import java.awt.image.BufferedImage;
import java.awt.image.ComponentColorModel;
import java.awt.image.DataBuffer;
import java.awt.image.DataBufferByte;
import java.awt.image.Raster;
import java.awt.image.WritableRaster;
import java.io.ByteArrayInputStream;
import java.io.ByteArrayOutputStream;
import java.io.Closeable;
import java.io.DataInputStream;
import java.io.DataOutputStream;
import java.io.IOException;
import java.io.InputStream;
import java.io.OutputStream;
import java.net.InetAddress;
import java.net.Socket;
import java.util.Arrays;
import java.util.List;

import com.google.common.base.Strings;
import com.google.common.collect.ImmutableList;
import com.google.common.io.Closeables;

/**
 * Represents a conversation taking place with a SANE daemon.
 * 
 * @author James Ring (sjr@jdns.org)
 */
public class SaneSession implements Closeable {

	private static final int DEFAULT_PORT = 6566;

	private final Socket socket;
	private final SaneOutputStream outputStream;
	private final SaneInputStream inputStream;

	private SaneSession(Socket socket) throws IOException {
		this.socket = socket;
		this.outputStream = new SaneOutputStream(socket.getOutputStream());
		this.inputStream = new SaneInputStream(socket.getInputStream());
	}

	/**
	 * Establishes a connection to the SANE daemon running on the given host on
	 * the default SANE port.
	 */
	public static SaneSession withRemoteSane(InetAddress saneAddress)
			throws IOException {
		Socket socket = new Socket(saneAddress, DEFAULT_PORT);

		return new SaneSession(socket);
	}

	public List<SaneDevice> listDevices() throws IOException {
		initSane();

		outputStream.write(SaneWord.forInt(1));
		return inputStream.readDeviceList();
	}

	@Override
	public void close() throws IOException {
		try {
			outputStream.write(SaneWord.forInt(10));
			outputStream.close();
		} finally {
			// Seems like an oversight that Socket is not Closeable?
			Closeables.closeQuietly(new Closeable() {
				@Override
				public void close() throws IOException {
					socket.close();
				}
			});
		}
	}

	SaneDeviceHandle openDevice(SaneDevice device) throws IOException {
		outputStream.write(SaneWord.forInt(2));
		outputStream.write(device.getName());

		SaneWord status = inputStream.readWord();

		if (status.integerValue() != 0) {
			throw new IOException("unexpected status (" + status.integerValue()
					+ ") while opening device");
		}

		SaneWord handle = inputStream.readWord();
		String resource = inputStream.readString();

		return new SaneDeviceHandle(status, handle, resource);
	}

	BufferedImage acquireImage(SaneDeviceHandle handle) throws IOException {
		outputStream.write(SaneWord.forInt(7));
		outputStream.write(handle.getHandle());

		{
			int status = inputStream.readWord().integerValue();
			if (status != 0) {
				throw new IOException("Unexpected status (" + status
						+ ") on image acquisition");
			}
		}

		int port = inputStream.readWord().integerValue();
		SaneWord byteOrder = inputStream.readWord();
		String resource = inputStream.readString();

		// TODO(sjr): use the correct byte order, also need to maybe
		// authenticate to the resource

		// Ask the server for the parameters of this scan
		outputStream.write(SaneWord.forInt(6));
		outputStream.write(handle.getHandle());

		Socket imageSocket = new Socket(socket.getInetAddress(), port);

		{
			int status = inputStream.readWord().integerValue();
			if (status != 0) {
				throw new IOException("Unexpected status (" + status
						+ ") in get_parameters");
			}

		}

		SaneParameters parameters = inputStream.readSaneParameters();
		SaneRecordInputStream recordStream = new SaneRecordInputStream(
				parameters, imageSocket.getInputStream());

		BufferedImage image = recordStream.readImage();
		imageSocket.close();

		return image;
	}

	void closeDevice(SaneDeviceHandle handle) throws IOException {
		outputStream.write(SaneWord.forInt(3));
		outputStream.write(handle.getHandle());

		// read the dummy value from the wire, if it doesn't throw an exception
		// we assume the close was successful
		inputStream.readWord();
	}

	private void initSane() throws IOException {
		// RPC code
		outputStream.write(SaneWord.forInt(0));

		// version number
		outputStream.write(SaneWord.forSaneVersion(1, 0, 3));

		// username
		outputStream.write(System.getProperty("user.name"));

		inputStream.readWord();
		inputStream.readWord();
	}

	public class SaneInputStream extends InputStream {
		private InputStream wrappedStream;

		public SaneInputStream(InputStream wrappedStream) {
			this.wrappedStream = wrappedStream;
		}

		@Override
		public int read() throws IOException {
			return wrappedStream.read();
		}

		public List<SaneDevice> readDeviceList() throws IOException {
			// Status first
			readWord().integerValue();

			// now we're reading an array, decode the length of the array (which
			// includes the null if the array is non-empty)
			int length = readWord().integerValue() - 1;

			if (length <= 0) {
				return ImmutableList.of();
			}

			ImmutableList.Builder<SaneDevice> result = ImmutableList.builder();

			for (int i = 0; i < length; i++) {
				SaneDevice device = readSaneDevicePointer();
				if (device == null) {
					throw new IllegalStateException(
							"null pointer encountered when not expected");
				}

				result.add(device);
			}

			// read past a trailing byte in the response that I haven't figured
			// out yet...
			inputStream.readWord();

			return result.build();
		}

		/**
		 * Reads a single {@link SaneDevice} definition pointed to by the
		 * pointer at the current location in the stream. Returns {@code null}
		 * if the pointer is a null pointer.
		 */
		private SaneDevice readSaneDevicePointer() throws IOException {
			if (!readPointer()) {
				// TODO(sjr): why is there always a null pointer here?
				// return null;
			}

			// now we assume that there's a sane device ready to parse
			return readSaneDevice();
		}

		/**
		 * Reads a single pointer and returns {@code true} if it was non-null.
		 */
		private boolean readPointer() throws IOException {
			return readWord().integerValue() != 0;
		}

		private SaneDevice readSaneDevice() throws IOException {
			String deviceName = readString();
			String deviceVendor = readString();
			String deviceModel = readString();
			String deviceType = readString();

			return new SaneDevice(SaneSession.this, deviceName, deviceVendor,
					deviceModel, deviceType);
		}

		public String readString() throws IOException {
			// read the length
			int length = readWord().integerValue();

			if (length == 0) {
				return "";
			}

			// now read all the bytes
			byte[] input = new byte[length];
			if (read(input) != input.length) {
				throw new IllegalStateException(
						"truncated input while reading string");
			}

			// skip the null terminator
			return new String(input, 0, input.length - 1);
		}

		public SaneParameters readSaneParameters() throws IOException {
			int frame = readWord().integerValue();
			boolean lastFrame = readWord().integerValue() == 1;
			int bytesPerLine = readWord().integerValue();
			int pixelsPerLine = readWord().integerValue();
			int lines = readWord().integerValue();
			int depth = readWord().integerValue();

			return new SaneParameters(frame, lastFrame, bytesPerLine,
					pixelsPerLine, lines, depth);
		}

		public SaneWord readWord() throws IOException {
			return SaneWord.fromStream(this);
		}
	}

	public static class SaneOutputStream extends OutputStream {
		private OutputStream wrappedStream;

		public SaneOutputStream(OutputStream wrappedStream) {
			this.wrappedStream = wrappedStream;
		}

		@Override
		public void close() throws IOException {
			wrappedStream.close();
		}

		@Override
		public void flush() throws IOException {
			wrappedStream.flush();
		}

		@Override
		public void write(int b) throws IOException {
			wrappedStream.write(b);
		}

		public void write(String string) throws IOException {
			if (string.length() > 0) {
				write(SaneWord.forInt(string.length() + 1));
				for (char c : string.toCharArray()) {
					if (c == 0) {
						throw new IllegalArgumentException(
								"null characters not allowed");
					}

					write(c);
				}
			}

			write(0);
		}

		public void write(SaneWord word) throws IOException {
			write(word.getValue());
		}
	}

	public static class SaneWord {
		private final byte[] value;

		private SaneWord(byte[] value) {
			this.value = value;
		}

		public static SaneWord fromStream(InputStream input) throws IOException {
			byte[] newValue = new byte[4];
			if (input.read(newValue) != newValue.length) {
				throw new IllegalArgumentException(
						"input stream was truncated while reading a word");
			}

			return new SaneWord(newValue);
		}

		public static SaneWord forInt(int value) {
			ByteArrayOutputStream byteStream = new ByteArrayOutputStream(4);
			DataOutputStream stream = new DataOutputStream(byteStream);
			try {
				stream.writeInt(value);
			} catch (IOException e) {
				throw new IllegalArgumentException(e);
			}
			return new SaneWord(byteStream.toByteArray());
		}

		public static SaneWord forSaneVersion(int major, int minor, int build) {
			int result = (major & 0xff) << 24;
			result |= (minor & 0xff) << 16;
			result |= (build & 0xffff) << 0;
			return forInt(result);
		}

		public byte[] getValue() {
			return Arrays.copyOf(value, value.length);
		}

		public int integerValue() {
			try {
				return new DataInputStream(new ByteArrayInputStream(value))
						.readInt();
			} catch (IOException e) {
				throw new IllegalStateException(e);
			}
		}
	}

	static class SaneDeviceHandle {
		private final SaneWord status;
		private final SaneWord handle;
		private final String resource;

		private SaneDeviceHandle(SaneWord status, SaneWord handle,
				String resource) {
			this.status = status;
			this.handle = handle;
			this.resource = resource;
		}

		public SaneWord getStatus() {
			return status;
		}

		public SaneWord getHandle() {
			return handle;
		}

		public String getResource() {
			return resource;
		}

		public boolean isAuthorizationRequired() {
			return !Strings.isNullOrEmpty(resource);
		}
	}

	public class SaneParameters {
		private final int frame;
		private final boolean lastFrame;
		private final int bytesPerLine;
		private final int pixelsPerLine;
		private final int lineCount;
		private final int depthPerPixel;

		public SaneParameters(int frame, boolean lastFrame, int bytesPerLine,
				int pixelsPerLine, int lines, int depth) {
			this.frame = frame;
			this.lastFrame = lastFrame;
			this.bytesPerLine = bytesPerLine;
			this.pixelsPerLine = pixelsPerLine;
			this.lineCount = lines;
			this.depthPerPixel = depth;
		}

		public int getFrame() {
			return frame;
		}

		public boolean isLastFrame() {
			return lastFrame;
		}

		public int getBytesPerLine() {
			return bytesPerLine;
		}

		public int getPixelsPerLine() {
			return pixelsPerLine;
		}

		public int getLineCount() {
			return lineCount;
		}

		public int getDepthPerPixel() {
			return depthPerPixel;
		}
	}

	private static class SaneRecordInputStream extends InputStream {
		private final SaneParameters parameters;
		private final InputStream underlyingStream;

		public SaneRecordInputStream(SaneParameters parameters,
				InputStream underlyingStream) {
			this.parameters = parameters;
			this.underlyingStream = underlyingStream;
		}

		@Override
		public int read() throws IOException {
			return underlyingStream.read();
		}

		public BufferedImage readImage() throws IOException {
			byte[] bigArray = new byte[parameters.getBytesPerLine()
					* parameters.getLineCount()];

			byte[] record;

			int offset = 0;
			while ((record = readRecord()) != null) {
				System.arraycopy(record, 0, bigArray, offset, record.length);
				offset += record.length;
			}

			WritableRaster raster = Raster.createInterleavedRaster(
<<<<<<< HEAD
					new DataBufferByte(bigArray, 0), parameters
							.getPixelsPerLine(), parameters.getLineCount(),
=======
					new DataBufferByte(bigArray, bigArray.length),
					parameters.getPixelsPerLine(), parameters.getLineCount(),
>>>>>>> 49405c43
					parameters.getPixelsPerLine() * 3, 3,
					new int[] { 0, 1, 2 }, null);

			BufferedImage result = new BufferedImage(new ComponentColorModel(
					ColorSpace.getInstance(ColorSpace.CS_LINEAR_RGB), null,
					false, false, Transparency.OPAQUE, DataBuffer.TYPE_BYTE),
					raster, false, null);
			result.flush();

			return result;
		}

		public byte[] readRecord() throws IOException {
			DataInputStream inputStream = new DataInputStream(this);
			long length = inputStream.readInt();

			if (length == 0xffffffff) {
				System.out.println("Reached end of records");
				return null;
			}

			if (length > Integer.MAX_VALUE) {
				throw new IllegalStateException("TODO: support massive records");
			}

			byte[] record = new byte[(int) length];

			int result = read(record);
			if (result != length) {
				throw new IllegalStateException("read too few bytes (" + result
						+ "), was expecting " + length);
			}

			System.out.println("Read a record of " + result + " bytes");
			return record;
		}
	}

	public SaneOutputStream getOutputStream() {
		return outputStream;
	}

	public SaneInputStream getInputStream() {
		return inputStream;
	}

}
<|MERGE_RESOLUTION|>--- conflicted
+++ resolved
@@ -1,521 +1,516 @@
-package au.com.southsky.jfreesane;
-
-import java.awt.Transparency;
-import java.awt.color.ColorSpace;
-import java.awt.image.BufferedImage;
-import java.awt.image.ComponentColorModel;
-import java.awt.image.DataBuffer;
-import java.awt.image.DataBufferByte;
-import java.awt.image.Raster;
-import java.awt.image.WritableRaster;
-import java.io.ByteArrayInputStream;
-import java.io.ByteArrayOutputStream;
-import java.io.Closeable;
-import java.io.DataInputStream;
-import java.io.DataOutputStream;
-import java.io.IOException;
-import java.io.InputStream;
-import java.io.OutputStream;
-import java.net.InetAddress;
-import java.net.Socket;
-import java.util.Arrays;
-import java.util.List;
-
-import com.google.common.base.Strings;
-import com.google.common.collect.ImmutableList;
-import com.google.common.io.Closeables;
-
-/**
- * Represents a conversation taking place with a SANE daemon.
- * 
- * @author James Ring (sjr@jdns.org)
- */
-public class SaneSession implements Closeable {
-
-	private static final int DEFAULT_PORT = 6566;
-
-	private final Socket socket;
-	private final SaneOutputStream outputStream;
-	private final SaneInputStream inputStream;
-
-	private SaneSession(Socket socket) throws IOException {
-		this.socket = socket;
-		this.outputStream = new SaneOutputStream(socket.getOutputStream());
-		this.inputStream = new SaneInputStream(socket.getInputStream());
-	}
-
-	/**
-	 * Establishes a connection to the SANE daemon running on the given host on
-	 * the default SANE port.
-	 */
-	public static SaneSession withRemoteSane(InetAddress saneAddress)
-			throws IOException {
-		Socket socket = new Socket(saneAddress, DEFAULT_PORT);
-
-		return new SaneSession(socket);
-	}
-
-	public List<SaneDevice> listDevices() throws IOException {
-		initSane();
-
-		outputStream.write(SaneWord.forInt(1));
-		return inputStream.readDeviceList();
-	}
-
-	@Override
-	public void close() throws IOException {
-		try {
-			outputStream.write(SaneWord.forInt(10));
-			outputStream.close();
-		} finally {
-			// Seems like an oversight that Socket is not Closeable?
-			Closeables.closeQuietly(new Closeable() {
-				@Override
-				public void close() throws IOException {
-					socket.close();
-				}
-			});
-		}
-	}
-
-	SaneDeviceHandle openDevice(SaneDevice device) throws IOException {
-		outputStream.write(SaneWord.forInt(2));
-		outputStream.write(device.getName());
-
-		SaneWord status = inputStream.readWord();
-
-		if (status.integerValue() != 0) {
-			throw new IOException("unexpected status (" + status.integerValue()
-					+ ") while opening device");
-		}
-
-		SaneWord handle = inputStream.readWord();
-		String resource = inputStream.readString();
-
-		return new SaneDeviceHandle(status, handle, resource);
-	}
-
-	BufferedImage acquireImage(SaneDeviceHandle handle) throws IOException {
-		outputStream.write(SaneWord.forInt(7));
-		outputStream.write(handle.getHandle());
-
-		{
-			int status = inputStream.readWord().integerValue();
-			if (status != 0) {
-				throw new IOException("Unexpected status (" + status
-						+ ") on image acquisition");
-			}
-		}
-
-		int port = inputStream.readWord().integerValue();
-		SaneWord byteOrder = inputStream.readWord();
-		String resource = inputStream.readString();
-
-		// TODO(sjr): use the correct byte order, also need to maybe
-		// authenticate to the resource
-
-		// Ask the server for the parameters of this scan
-		outputStream.write(SaneWord.forInt(6));
-		outputStream.write(handle.getHandle());
-
-		Socket imageSocket = new Socket(socket.getInetAddress(), port);
-
-		{
-			int status = inputStream.readWord().integerValue();
-			if (status != 0) {
-				throw new IOException("Unexpected status (" + status
-						+ ") in get_parameters");
-			}
-
-		}
-
-		SaneParameters parameters = inputStream.readSaneParameters();
-		SaneRecordInputStream recordStream = new SaneRecordInputStream(
-				parameters, imageSocket.getInputStream());
-
-		BufferedImage image = recordStream.readImage();
-		imageSocket.close();
-
-		return image;
-	}
-
-	void closeDevice(SaneDeviceHandle handle) throws IOException {
-		outputStream.write(SaneWord.forInt(3));
-		outputStream.write(handle.getHandle());
-
-		// read the dummy value from the wire, if it doesn't throw an exception
-		// we assume the close was successful
-		inputStream.readWord();
-	}
-
-	private void initSane() throws IOException {
-		// RPC code
-		outputStream.write(SaneWord.forInt(0));
-
-		// version number
-		outputStream.write(SaneWord.forSaneVersion(1, 0, 3));
-
-		// username
-		outputStream.write(System.getProperty("user.name"));
-
-		inputStream.readWord();
-		inputStream.readWord();
-	}
-
-	public class SaneInputStream extends InputStream {
-		private InputStream wrappedStream;
-
-		public SaneInputStream(InputStream wrappedStream) {
-			this.wrappedStream = wrappedStream;
-		}
-
-		@Override
-		public int read() throws IOException {
-			return wrappedStream.read();
-		}
-
-		public List<SaneDevice> readDeviceList() throws IOException {
-			// Status first
-			readWord().integerValue();
-
-			// now we're reading an array, decode the length of the array (which
-			// includes the null if the array is non-empty)
-			int length = readWord().integerValue() - 1;
-
-			if (length <= 0) {
-				return ImmutableList.of();
-			}
-
-			ImmutableList.Builder<SaneDevice> result = ImmutableList.builder();
-
-			for (int i = 0; i < length; i++) {
-				SaneDevice device = readSaneDevicePointer();
-				if (device == null) {
-					throw new IllegalStateException(
-							"null pointer encountered when not expected");
-				}
-
-				result.add(device);
-			}
-
-			// read past a trailing byte in the response that I haven't figured
-			// out yet...
-			inputStream.readWord();
-
-			return result.build();
-		}
-
-		/**
-		 * Reads a single {@link SaneDevice} definition pointed to by the
-		 * pointer at the current location in the stream. Returns {@code null}
-		 * if the pointer is a null pointer.
-		 */
-		private SaneDevice readSaneDevicePointer() throws IOException {
-			if (!readPointer()) {
-				// TODO(sjr): why is there always a null pointer here?
-				// return null;
-			}
-
-			// now we assume that there's a sane device ready to parse
-			return readSaneDevice();
-		}
-
-		/**
-		 * Reads a single pointer and returns {@code true} if it was non-null.
-		 */
-		private boolean readPointer() throws IOException {
-			return readWord().integerValue() != 0;
-		}
-
-		private SaneDevice readSaneDevice() throws IOException {
-			String deviceName = readString();
-			String deviceVendor = readString();
-			String deviceModel = readString();
-			String deviceType = readString();
-
-			return new SaneDevice(SaneSession.this, deviceName, deviceVendor,
-					deviceModel, deviceType);
-		}
-
-		public String readString() throws IOException {
-			// read the length
-			int length = readWord().integerValue();
-
-			if (length == 0) {
-				return "";
-			}
-
-			// now read all the bytes
-			byte[] input = new byte[length];
-			if (read(input) != input.length) {
-				throw new IllegalStateException(
-						"truncated input while reading string");
-			}
-
-			// skip the null terminator
-			return new String(input, 0, input.length - 1);
-		}
-
-		public SaneParameters readSaneParameters() throws IOException {
-			int frame = readWord().integerValue();
-			boolean lastFrame = readWord().integerValue() == 1;
-			int bytesPerLine = readWord().integerValue();
-			int pixelsPerLine = readWord().integerValue();
-			int lines = readWord().integerValue();
-			int depth = readWord().integerValue();
-
-			return new SaneParameters(frame, lastFrame, bytesPerLine,
-					pixelsPerLine, lines, depth);
-		}
-
-		public SaneWord readWord() throws IOException {
-			return SaneWord.fromStream(this);
-		}
-	}
-
-	public static class SaneOutputStream extends OutputStream {
-		private OutputStream wrappedStream;
-
-		public SaneOutputStream(OutputStream wrappedStream) {
-			this.wrappedStream = wrappedStream;
-		}
-
-		@Override
-		public void close() throws IOException {
-			wrappedStream.close();
-		}
-
-		@Override
-		public void flush() throws IOException {
-			wrappedStream.flush();
-		}
-
-		@Override
-		public void write(int b) throws IOException {
-			wrappedStream.write(b);
-		}
-
-		public void write(String string) throws IOException {
-			if (string.length() > 0) {
-				write(SaneWord.forInt(string.length() + 1));
-				for (char c : string.toCharArray()) {
-					if (c == 0) {
-						throw new IllegalArgumentException(
-								"null characters not allowed");
-					}
-
-					write(c);
-				}
-			}
-
-			write(0);
-		}
-
-		public void write(SaneWord word) throws IOException {
-			write(word.getValue());
-		}
-	}
-
-	public static class SaneWord {
-		private final byte[] value;
-
-		private SaneWord(byte[] value) {
-			this.value = value;
-		}
-
-		public static SaneWord fromStream(InputStream input) throws IOException {
-			byte[] newValue = new byte[4];
-			if (input.read(newValue) != newValue.length) {
-				throw new IllegalArgumentException(
-						"input stream was truncated while reading a word");
-			}
-
-			return new SaneWord(newValue);
-		}
-
-		public static SaneWord forInt(int value) {
-			ByteArrayOutputStream byteStream = new ByteArrayOutputStream(4);
-			DataOutputStream stream = new DataOutputStream(byteStream);
-			try {
-				stream.writeInt(value);
-			} catch (IOException e) {
-				throw new IllegalArgumentException(e);
-			}
-			return new SaneWord(byteStream.toByteArray());
-		}
-
-		public static SaneWord forSaneVersion(int major, int minor, int build) {
-			int result = (major & 0xff) << 24;
-			result |= (minor & 0xff) << 16;
-			result |= (build & 0xffff) << 0;
-			return forInt(result);
-		}
-
-		public byte[] getValue() {
-			return Arrays.copyOf(value, value.length);
-		}
-
-		public int integerValue() {
-			try {
-				return new DataInputStream(new ByteArrayInputStream(value))
-						.readInt();
-			} catch (IOException e) {
-				throw new IllegalStateException(e);
-			}
-		}
-	}
-
-	static class SaneDeviceHandle {
-		private final SaneWord status;
-		private final SaneWord handle;
-		private final String resource;
-
-		private SaneDeviceHandle(SaneWord status, SaneWord handle,
-				String resource) {
-			this.status = status;
-			this.handle = handle;
-			this.resource = resource;
-		}
-
-		public SaneWord getStatus() {
-			return status;
-		}
-
-		public SaneWord getHandle() {
-			return handle;
-		}
-
-		public String getResource() {
-			return resource;
-		}
-
-		public boolean isAuthorizationRequired() {
-			return !Strings.isNullOrEmpty(resource);
-		}
-	}
-
-	public class SaneParameters {
-		private final int frame;
-		private final boolean lastFrame;
-		private final int bytesPerLine;
-		private final int pixelsPerLine;
-		private final int lineCount;
-		private final int depthPerPixel;
-
-		public SaneParameters(int frame, boolean lastFrame, int bytesPerLine,
-				int pixelsPerLine, int lines, int depth) {
-			this.frame = frame;
-			this.lastFrame = lastFrame;
-			this.bytesPerLine = bytesPerLine;
-			this.pixelsPerLine = pixelsPerLine;
-			this.lineCount = lines;
-			this.depthPerPixel = depth;
-		}
-
-		public int getFrame() {
-			return frame;
-		}
-
-		public boolean isLastFrame() {
-			return lastFrame;
-		}
-
-		public int getBytesPerLine() {
-			return bytesPerLine;
-		}
-
-		public int getPixelsPerLine() {
-			return pixelsPerLine;
-		}
-
-		public int getLineCount() {
-			return lineCount;
-		}
-
-		public int getDepthPerPixel() {
-			return depthPerPixel;
-		}
-	}
-
-	private static class SaneRecordInputStream extends InputStream {
-		private final SaneParameters parameters;
-		private final InputStream underlyingStream;
-
-		public SaneRecordInputStream(SaneParameters parameters,
-				InputStream underlyingStream) {
-			this.parameters = parameters;
-			this.underlyingStream = underlyingStream;
-		}
-
-		@Override
-		public int read() throws IOException {
-			return underlyingStream.read();
-		}
-
-		public BufferedImage readImage() throws IOException {
-			byte[] bigArray = new byte[parameters.getBytesPerLine()
-					* parameters.getLineCount()];
-
-			byte[] record;
-
-			int offset = 0;
-			while ((record = readRecord()) != null) {
-				System.arraycopy(record, 0, bigArray, offset, record.length);
-				offset += record.length;
-			}
-
-			WritableRaster raster = Raster.createInterleavedRaster(
-<<<<<<< HEAD
-					new DataBufferByte(bigArray, 0), parameters
-							.getPixelsPerLine(), parameters.getLineCount(),
-=======
-					new DataBufferByte(bigArray, bigArray.length),
-					parameters.getPixelsPerLine(), parameters.getLineCount(),
->>>>>>> 49405c43
-					parameters.getPixelsPerLine() * 3, 3,
-					new int[] { 0, 1, 2 }, null);
-
-			BufferedImage result = new BufferedImage(new ComponentColorModel(
-					ColorSpace.getInstance(ColorSpace.CS_LINEAR_RGB), null,
-					false, false, Transparency.OPAQUE, DataBuffer.TYPE_BYTE),
-					raster, false, null);
-			result.flush();
-
-			return result;
-		}
-
-		public byte[] readRecord() throws IOException {
-			DataInputStream inputStream = new DataInputStream(this);
-			long length = inputStream.readInt();
-
-			if (length == 0xffffffff) {
-				System.out.println("Reached end of records");
-				return null;
-			}
-
-			if (length > Integer.MAX_VALUE) {
-				throw new IllegalStateException("TODO: support massive records");
-			}
-
-			byte[] record = new byte[(int) length];
-
-			int result = read(record);
-			if (result != length) {
-				throw new IllegalStateException("read too few bytes (" + result
-						+ "), was expecting " + length);
-			}
-
-			System.out.println("Read a record of " + result + " bytes");
-			return record;
-		}
-	}
-
-	public SaneOutputStream getOutputStream() {
-		return outputStream;
-	}
-
-	public SaneInputStream getInputStream() {
-		return inputStream;
-	}
-
-}
+package au.com.southsky.jfreesane;
+
+import java.awt.Transparency;
+import java.awt.color.ColorSpace;
+import java.awt.image.BufferedImage;
+import java.awt.image.ComponentColorModel;
+import java.awt.image.DataBuffer;
+import java.awt.image.DataBufferByte;
+import java.awt.image.Raster;
+import java.awt.image.WritableRaster;
+import java.io.ByteArrayInputStream;
+import java.io.ByteArrayOutputStream;
+import java.io.Closeable;
+import java.io.DataInputStream;
+import java.io.DataOutputStream;
+import java.io.IOException;
+import java.io.InputStream;
+import java.io.OutputStream;
+import java.net.InetAddress;
+import java.net.Socket;
+import java.util.Arrays;
+import java.util.List;
+
+import com.google.common.base.Strings;
+import com.google.common.collect.ImmutableList;
+import com.google.common.io.Closeables;
+
+/**
+ * Represents a conversation taking place with a SANE daemon.
+ * 
+ * @author James Ring (sjr@jdns.org)
+ */
+public class SaneSession implements Closeable {
+
+	private static final int DEFAULT_PORT = 6566;
+
+	private final Socket socket;
+	private final SaneOutputStream outputStream;
+	private final SaneInputStream inputStream;
+
+	private SaneSession(Socket socket) throws IOException {
+		this.socket = socket;
+		this.outputStream = new SaneOutputStream(socket.getOutputStream());
+		this.inputStream = new SaneInputStream(socket.getInputStream());
+	}
+
+	/**
+	 * Establishes a connection to the SANE daemon running on the given host on
+	 * the default SANE port.
+	 */
+	public static SaneSession withRemoteSane(InetAddress saneAddress)
+			throws IOException {
+		Socket socket = new Socket(saneAddress, DEFAULT_PORT);
+
+		return new SaneSession(socket);
+	}
+
+	public List<SaneDevice> listDevices() throws IOException {
+		initSane();
+
+		outputStream.write(SaneWord.forInt(1));
+		return inputStream.readDeviceList();
+	}
+
+	@Override
+	public void close() throws IOException {
+		try {
+			outputStream.write(SaneWord.forInt(10));
+			outputStream.close();
+		} finally {
+			// Seems like an oversight that Socket is not Closeable?
+			Closeables.closeQuietly(new Closeable() {
+				@Override
+				public void close() throws IOException {
+					socket.close();
+				}
+			});
+		}
+	}
+
+	SaneDeviceHandle openDevice(SaneDevice device) throws IOException {
+		outputStream.write(SaneWord.forInt(2));
+		outputStream.write(device.getName());
+
+		SaneWord status = inputStream.readWord();
+
+		if (status.integerValue() != 0) {
+			throw new IOException("unexpected status (" + status.integerValue()
+					+ ") while opening device");
+		}
+
+		SaneWord handle = inputStream.readWord();
+		String resource = inputStream.readString();
+
+		return new SaneDeviceHandle(status, handle, resource);
+	}
+
+	BufferedImage acquireImage(SaneDeviceHandle handle) throws IOException {
+		outputStream.write(SaneWord.forInt(7));
+		outputStream.write(handle.getHandle());
+
+		{
+			int status = inputStream.readWord().integerValue();
+			if (status != 0) {
+				throw new IOException("Unexpected status (" + status
+						+ ") on image acquisition");
+			}
+		}
+
+		int port = inputStream.readWord().integerValue();
+		SaneWord byteOrder = inputStream.readWord();
+		String resource = inputStream.readString();
+
+		// TODO(sjr): use the correct byte order, also need to maybe
+		// authenticate to the resource
+
+		// Ask the server for the parameters of this scan
+		outputStream.write(SaneWord.forInt(6));
+		outputStream.write(handle.getHandle());
+
+		Socket imageSocket = new Socket(socket.getInetAddress(), port);
+
+		{
+			int status = inputStream.readWord().integerValue();
+			if (status != 0) {
+				throw new IOException("Unexpected status (" + status
+						+ ") in get_parameters");
+			}
+
+		}
+
+		SaneParameters parameters = inputStream.readSaneParameters();
+		SaneRecordInputStream recordStream = new SaneRecordInputStream(
+				parameters, imageSocket.getInputStream());
+
+		BufferedImage image = recordStream.readImage();
+		imageSocket.close();
+
+		return image;
+	}
+
+	void closeDevice(SaneDeviceHandle handle) throws IOException {
+		outputStream.write(SaneWord.forInt(3));
+		outputStream.write(handle.getHandle());
+
+		// read the dummy value from the wire, if it doesn't throw an exception
+		// we assume the close was successful
+		inputStream.readWord();
+	}
+
+	private void initSane() throws IOException {
+		// RPC code
+		outputStream.write(SaneWord.forInt(0));
+
+		// version number
+		outputStream.write(SaneWord.forSaneVersion(1, 0, 3));
+
+		// username
+		outputStream.write(System.getProperty("user.name"));
+
+		inputStream.readWord();
+		inputStream.readWord();
+	}
+
+	public class SaneInputStream extends InputStream {
+		private InputStream wrappedStream;
+
+		public SaneInputStream(InputStream wrappedStream) {
+			this.wrappedStream = wrappedStream;
+		}
+
+		@Override
+		public int read() throws IOException {
+			return wrappedStream.read();
+		}
+
+		public List<SaneDevice> readDeviceList() throws IOException {
+			// Status first
+			readWord().integerValue();
+
+			// now we're reading an array, decode the length of the array (which
+			// includes the null if the array is non-empty)
+			int length = readWord().integerValue() - 1;
+
+			if (length <= 0) {
+				return ImmutableList.of();
+			}
+
+			ImmutableList.Builder<SaneDevice> result = ImmutableList.builder();
+
+			for (int i = 0; i < length; i++) {
+				SaneDevice device = readSaneDevicePointer();
+				if (device == null) {
+					throw new IllegalStateException(
+							"null pointer encountered when not expected");
+				}
+
+				result.add(device);
+			}
+
+			// read past a trailing byte in the response that I haven't figured
+			// out yet...
+			inputStream.readWord();
+
+			return result.build();
+		}
+
+		/**
+		 * Reads a single {@link SaneDevice} definition pointed to by the
+		 * pointer at the current location in the stream. Returns {@code null}
+		 * if the pointer is a null pointer.
+		 */
+		private SaneDevice readSaneDevicePointer() throws IOException {
+			if (!readPointer()) {
+				// TODO(sjr): why is there always a null pointer here?
+				// return null;
+			}
+
+			// now we assume that there's a sane device ready to parse
+			return readSaneDevice();
+		}
+
+		/**
+		 * Reads a single pointer and returns {@code true} if it was non-null.
+		 */
+		private boolean readPointer() throws IOException {
+			return readWord().integerValue() != 0;
+		}
+
+		private SaneDevice readSaneDevice() throws IOException {
+			String deviceName = readString();
+			String deviceVendor = readString();
+			String deviceModel = readString();
+			String deviceType = readString();
+
+			return new SaneDevice(SaneSession.this, deviceName, deviceVendor,
+					deviceModel, deviceType);
+		}
+
+		public String readString() throws IOException {
+			// read the length
+			int length = readWord().integerValue();
+
+			if (length == 0) {
+				return "";
+			}
+
+			// now read all the bytes
+			byte[] input = new byte[length];
+			if (read(input) != input.length) {
+				throw new IllegalStateException(
+						"truncated input while reading string");
+			}
+
+			// skip the null terminator
+			return new String(input, 0, input.length - 1);
+		}
+
+		public SaneParameters readSaneParameters() throws IOException {
+			int frame = readWord().integerValue();
+			boolean lastFrame = readWord().integerValue() == 1;
+			int bytesPerLine = readWord().integerValue();
+			int pixelsPerLine = readWord().integerValue();
+			int lines = readWord().integerValue();
+			int depth = readWord().integerValue();
+
+			return new SaneParameters(frame, lastFrame, bytesPerLine,
+					pixelsPerLine, lines, depth);
+		}
+
+		public SaneWord readWord() throws IOException {
+			return SaneWord.fromStream(this);
+		}
+	}
+
+	public static class SaneOutputStream extends OutputStream {
+		private OutputStream wrappedStream;
+
+		public SaneOutputStream(OutputStream wrappedStream) {
+			this.wrappedStream = wrappedStream;
+		}
+
+		@Override
+		public void close() throws IOException {
+			wrappedStream.close();
+		}
+
+		@Override
+		public void flush() throws IOException {
+			wrappedStream.flush();
+		}
+
+		@Override
+		public void write(int b) throws IOException {
+			wrappedStream.write(b);
+		}
+
+		public void write(String string) throws IOException {
+			if (string.length() > 0) {
+				write(SaneWord.forInt(string.length() + 1));
+				for (char c : string.toCharArray()) {
+					if (c == 0) {
+						throw new IllegalArgumentException(
+								"null characters not allowed");
+					}
+
+					write(c);
+				}
+			}
+
+			write(0);
+		}
+
+		public void write(SaneWord word) throws IOException {
+			write(word.getValue());
+		}
+	}
+
+	public static class SaneWord {
+		private final byte[] value;
+
+		private SaneWord(byte[] value) {
+			this.value = value;
+		}
+
+		public static SaneWord fromStream(InputStream input) throws IOException {
+			byte[] newValue = new byte[4];
+			if (input.read(newValue) != newValue.length) {
+				throw new IllegalArgumentException(
+						"input stream was truncated while reading a word");
+			}
+
+			return new SaneWord(newValue);
+		}
+
+		public static SaneWord forInt(int value) {
+			ByteArrayOutputStream byteStream = new ByteArrayOutputStream(4);
+			DataOutputStream stream = new DataOutputStream(byteStream);
+			try {
+				stream.writeInt(value);
+			} catch (IOException e) {
+				throw new IllegalArgumentException(e);
+			}
+			return new SaneWord(byteStream.toByteArray());
+		}
+
+		public static SaneWord forSaneVersion(int major, int minor, int build) {
+			int result = (major & 0xff) << 24;
+			result |= (minor & 0xff) << 16;
+			result |= (build & 0xffff) << 0;
+			return forInt(result);
+		}
+
+		public byte[] getValue() {
+			return Arrays.copyOf(value, value.length);
+		}
+
+		public int integerValue() {
+			try {
+				return new DataInputStream(new ByteArrayInputStream(value))
+						.readInt();
+			} catch (IOException e) {
+				throw new IllegalStateException(e);
+			}
+		}
+	}
+
+	static class SaneDeviceHandle {
+		private final SaneWord status;
+		private final SaneWord handle;
+		private final String resource;
+
+		private SaneDeviceHandle(SaneWord status, SaneWord handle,
+				String resource) {
+			this.status = status;
+			this.handle = handle;
+			this.resource = resource;
+		}
+
+		public SaneWord getStatus() {
+			return status;
+		}
+
+		public SaneWord getHandle() {
+			return handle;
+		}
+
+		public String getResource() {
+			return resource;
+		}
+
+		public boolean isAuthorizationRequired() {
+			return !Strings.isNullOrEmpty(resource);
+		}
+	}
+
+	public class SaneParameters {
+		private final int frame;
+		private final boolean lastFrame;
+		private final int bytesPerLine;
+		private final int pixelsPerLine;
+		private final int lineCount;
+		private final int depthPerPixel;
+
+		public SaneParameters(int frame, boolean lastFrame, int bytesPerLine,
+				int pixelsPerLine, int lines, int depth) {
+			this.frame = frame;
+			this.lastFrame = lastFrame;
+			this.bytesPerLine = bytesPerLine;
+			this.pixelsPerLine = pixelsPerLine;
+			this.lineCount = lines;
+			this.depthPerPixel = depth;
+		}
+
+		public int getFrame() {
+			return frame;
+		}
+
+		public boolean isLastFrame() {
+			return lastFrame;
+		}
+
+		public int getBytesPerLine() {
+			return bytesPerLine;
+		}
+
+		public int getPixelsPerLine() {
+			return pixelsPerLine;
+		}
+
+		public int getLineCount() {
+			return lineCount;
+		}
+
+		public int getDepthPerPixel() {
+			return depthPerPixel;
+		}
+	}
+
+	private static class SaneRecordInputStream extends InputStream {
+		private final SaneParameters parameters;
+		private final InputStream underlyingStream;
+
+		public SaneRecordInputStream(SaneParameters parameters,
+				InputStream underlyingStream) {
+			this.parameters = parameters;
+			this.underlyingStream = underlyingStream;
+		}
+
+		@Override
+		public int read() throws IOException {
+			return underlyingStream.read();
+		}
+
+		public BufferedImage readImage() throws IOException {
+			byte[] bigArray = new byte[parameters.getBytesPerLine()
+					* parameters.getLineCount()];
+
+			byte[] record;
+
+			int offset = 0;
+			while ((record = readRecord()) != null) {
+				System.arraycopy(record, 0, bigArray, offset, record.length);
+				offset += record.length;
+			}
+
+			WritableRaster raster = Raster.createInterleavedRaster(
+					new DataBufferByte(bigArray, bigArray.length),
+					parameters.getPixelsPerLine(), parameters.getLineCount(),
+					parameters.getPixelsPerLine() * 3, 3,
+					new int[] { 0, 1, 2 }, null);
+
+			BufferedImage result = new BufferedImage(new ComponentColorModel(
+					ColorSpace.getInstance(ColorSpace.CS_LINEAR_RGB), null,
+					false, false, Transparency.OPAQUE, DataBuffer.TYPE_BYTE),
+					raster, false, null);
+			result.flush();
+
+			return result;
+		}
+
+		public byte[] readRecord() throws IOException {
+			DataInputStream inputStream = new DataInputStream(this);
+			long length = inputStream.readInt();
+
+			if (length == 0xffffffff) {
+				System.out.println("Reached end of records");
+				return null;
+			}
+
+			if (length > Integer.MAX_VALUE) {
+				throw new IllegalStateException("TODO: support massive records");
+			}
+
+			byte[] record = new byte[(int) length];
+
+			int result = read(record);
+			if (result != length) {
+				throw new IllegalStateException("read too few bytes (" + result
+						+ "), was expecting " + length);
+			}
+
+			System.out.println("Read a record of " + result + " bytes");
+			return record;
+		}
+	}
+
+	public SaneOutputStream getOutputStream() {
+		return outputStream;
+	}
+
+	public SaneInputStream getInputStream() {
+		return inputStream;
+	}
+
+}